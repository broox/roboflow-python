--- conflicted
+++ resolved
@@ -9,15 +9,7 @@
 from roboflow.config import *
 
 
-<<<<<<< HEAD
-def check_key(api_key):
-    """Function that takes in the user provided api_key and calls the REST API for authentication.
-    :param api_key: user provided roboflow private key for authentication
-    :return authenticated response
-    """
-=======
 def check_key(api_key, model, notebook):
->>>>>>> 710469c3
     if type(api_key) is not str:
         raise RuntimeError(
             "API Key is of Incorrect Type \n Expected Type: " + str(type("")) + "\n Input Type: " + str(type(api_key)))
@@ -48,13 +40,7 @@
 
 
 class Roboflow():
-<<<<<<< HEAD
-    """Roboflow class that contains all of the intiial functions to retrieve user information
-    """
-    def __init__(self, api_key):
-=======
     def __init__(self, api_key="YOUR ROBOFLOW API KEY HERE", model_format="undefined", notebook="undefined"):
->>>>>>> 710469c3
         self.api_key = api_key
         self.model_format = model_format
         self.notebook = notebook
@@ -76,16 +62,9 @@
             return self
 
     def workspace(self, the_workspace=None):
-<<<<<<< HEAD
-        """Function that takes in a workspace name and returns a workspace object with appropriate information
-        :param the_workspace: workspace name
-        :return workspace object
-        """
-=======
         sys.stdout.write("\r" + "loading Roboflow workspace...")
         sys.stdout.write("\n")
         sys.stdout.flush()
->>>>>>> 710469c3
 
         if the_workspace is None:
             the_workspace = self.current_workspace
