--- conflicted
+++ resolved
@@ -21,13 +21,9 @@
 
 
     def list_projects(self):
-<<<<<<< HEAD
         """Lists projects out in the workspace
         """
         print(self.project_list)
-=======
-        print(self.__project_list)
->>>>>>> aee6da9a
 
     def projects(self):
         """Returns all projects as Project() objects in the workspace
