--- conflicted
+++ resolved
@@ -5,20 +5,6 @@
 import sys
 
 class Workspace():
-<<<<<<< HEAD
-    """Workspace class that stores information about a specific workspace
-    :param info: dictionary that contains all of the workspace, project information from the REST API.
-    :param api_key: user private roboflow key
-    :param default_workspace: the workspace name
-    :return workspace object
-    """
-    def __init__(self, info, api_key, default_workspace):
-        workspace_info = info['workspace']
-        self.name = workspace_info['name']
-        self.__project_list = workspace_info['projects']
-        self.members = workspace_info['members']
-        self.url = workspace_info['url']
-=======
     def __init__(self, info, api_key, default_workspace, model_format):
         if api_key == "coco-128-sample":
             self.__api_key = api_key
@@ -31,7 +17,6 @@
                 self.members = workspace_info['members']
             self.url = workspace_info['url']
             self.model_format = model_format
->>>>>>> 710469c3
 
             self.__api_key = api_key
 
@@ -46,26 +31,14 @@
         :return an array of project objects
         """
         projects_array = []
-<<<<<<< HEAD
-        for a_project in self.__project_list:
-            proj = Project(self.__api_key, a_project)
-            projects_array.append(proj)
-=======
         for a_project in self.project_list:
             proj = Project(self.__api_key, a_project, self.model_format)
             projects_array.append(proj.name)
->>>>>>> 710469c3
 
         return projects_array
 
 
     def project(self, project_name):
-<<<<<<< HEAD
-        """Retrieves all information about a project from the REST API.
-        :param project_name: name of project you're trying to retrieve information about
-        :return a project object.
-        """
-=======
         sys.stdout.write("\r" + "loading Roboflow project...")
         sys.stdout.write("\n")
         sys.stdout.flush()
@@ -73,7 +46,6 @@
         if self.__api_key == "coco-128-sample":
             return Project(self.__api_key, {}, self.model_format)
         
->>>>>>> 710469c3
         project_name = project_name.replace(self.url + "/", "")
 
         if "/" in project_name:
@@ -90,17 +62,10 @@
         return Project(self.__api_key, dataset_info, self.model_format)
 
     def __str__(self):
-<<<<<<< HEAD
-        """to string for the workspace"""
-        json_value = {'name': self.name,
-                      'url': self.url,
-                      'members': self.members,
-=======
         projects = self.projects()
         json_value = {'name': self.name,
                       'url': self.url,
                       'projects': projects
->>>>>>> 710469c3
                       }
 
         return json.dumps(json_value, indent=2)