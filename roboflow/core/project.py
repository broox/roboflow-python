--- conflicted
+++ resolved
@@ -173,7 +173,7 @@
 
 
     def upload(self, image_path=None, annotation_path=None, hosted_image=False, image_id=None, split='train'):
-<<<<<<< HEAD
+
         """upload function
         :param image_path: path to image you'd like to upload
         :param annotation_path: if you're upload annotation, path to it
@@ -181,7 +181,6 @@
         :param image_id: id of the image
         :param split: split to upload the image to
         """
-=======
 
         is_hosted = image_path.startswith("http://") or image_path.startswith("https://")
 
@@ -210,7 +209,7 @@
                     continue
 
     def single_upload(self, image_path=None, annotation_path=None, hosted_image=False, image_id=None, split='train'):
->>>>>>> aee6da9a
+
         success = False
         # User gives image path
         if image_path is not None:
